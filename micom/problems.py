"""Implements tradeoff optimization between community and egoistic growth."""

from micom.util import (_format_min_growth, _apply_min_growth,
                        check_modification, get_context, optimize_with_retry,
                        reset_min_community_growth)
from micom.logger import logger
from micom.solution import solve, crossover
from optlang.symbolics import Zero
from optlang.interface import OPTIMAL
from collections import Sized
from functools import partial
import pandas as pd
import numpy as np
from tqdm import tqdm


def regularize_l2_norm(community, min_growth):
    """Add an objective to find the most "egoistic" solution.

    This adds an optimization objective finding a solution that maintains a
    (sub-)optimal community growth rate but is the closest solution to the
    community members individual maximal growth rates. So it basically finds
    the best possible tradeoff between maximizing community growth and
    individual (egoistic) growth. Here the objective is given as the sum of
    squared differences between the individuals current and maximal growth
    rate. In the linear case squares are substituted by absolute values
    (Manhattan distance).

    Arguments
    ---------
    community : micom.Community
        The community to modify.
    min_growth : positive float
        The minimal community growth rate that has to be mantained.
    linear : boolean
        Whether to use a non-linear (sum of squares) or linear version of the
        cooperativity cost. If set to False requires a QP-capable solver.
    max_gcs : None or dict
        The precomputed maximum individual growth rates.

    """
    logger.info("adding L2 norm to %s" % community.id)
    l2 = Zero
    community.variables.community_objective.lb = min_growth
    context = get_context(community)
    if context is not None:
        context(partial(reset_min_community_growth, community))

    for sp in community.species:
        species_obj = community.constraints["objective_" + sp]
        ex = sum(v for v in species_obj.variables if (v.ub - v.lb) > 1e-6)
        l2 += (1000.0 * (ex**2)).expand()
    community.objective = -l2
    community.modification = "l2 norm"
    logger.info("finished adding tradeoff objective to %s" % community.id)


def cooperative_tradeoff(community, min_growth, fraction, fluxes, pfba):
    """Find the best tradeoff between community and individual growth."""
    with community as com:
        check_modification(community)
        min_growth = _format_min_growth(min_growth, community.species)
        _apply_min_growth(community, min_growth)

        com.objective = 1.0 * com.variables.community_objective
        min_growth = optimize_with_retry(
            com, message="could not get community growth rate.")

        if not isinstance(fraction, Sized):
            fraction = [fraction]
        else:
            fraction = np.sort(fraction)[::-1]

        # Add needed variables etc.
        regularize_l2_norm(com, 0.0)
        results = []
        for fr in fraction:
            com.variables.community_objective.lb = fr * min_growth
<<<<<<< HEAD
            com.variables.community_objective.ub = 1.01 * min_growth
            sol = solve(community, fluxes=fluxes, pfba=pfba)
            if sol.status != OPTIMAL:
                com.variables.community_objective.lb = 0
                com.variables.community_objective.ub = 1.01 * fr * min_growth
=======
            com.variables.community_objective.ub = min_growth
            sol = solve(community, fluxes=fluxes, pfba=pfba)
            if sol.status != OPTIMAL:
>>>>>>> b53c29eb
                sol = crossover(com, sol)
            results.append((fr, sol))
        if len(results) == 1:
            return results[0][1]
        return pd.DataFrame.from_records(results,
                                         columns=["tradeoff", "solution"])


def knockout_species(community, species, fraction, method, progress,
                     diag=True):
    """Knockout a species from the community."""
    with community as com:
        check_modification(com)
        min_growth = _format_min_growth(0.0, com.species)
        _apply_min_growth(com, min_growth)

        community_min_growth = optimize_with_retry(
            com, "could not get community growth rate.")
        regularize_l2_norm(com, fraction * community_min_growth)
        old = com.optimize().members["growth_rate"]
        results = []

        if progress:
            species = tqdm(species, unit="knockout(s)")
        for sp in species:
            with com:
                logger.info("getting growth rates for "
                            "%s knockout." % sp)
                com.variables.community_objective.lb = 0.0
                com.variables.community_objective.ub = community_min_growth
                [r.knock_out() for r in
                 com.reactions.query(lambda ri: ri.community_id == sp)]

                with com:
                    com.objective = 1000.0 * com.variables.community_objective
                    min_growth = optimize_with_retry(
                        com,
                        "could not get community growth rate for "
                        "knockout %s." % sp) / 1000.0
                com.variables.community_objective.lb = fraction * min_growth
                com.variables.community_objective.ub = min_growth
                sol = com.optimize()
                if sol.status != OPTIMAL:
                    sol = crossover(com, sol)
                new = sol.members["growth_rate"]
                if "change" in method:
                    new = new - old
                if "relative" in method:
                    new /= old
                results.append(new)

        ko = pd.DataFrame(results, index=species).drop("medium", 1)
        if not diag:
            np.fill_diagonal(ko.values, np.NaN)

        return pd.DataFrame(results, index=species).drop("medium", 1)<|MERGE_RESOLUTION|>--- conflicted
+++ resolved
@@ -76,17 +76,9 @@
         results = []
         for fr in fraction:
             com.variables.community_objective.lb = fr * min_growth
-<<<<<<< HEAD
-            com.variables.community_objective.ub = 1.01 * min_growth
-            sol = solve(community, fluxes=fluxes, pfba=pfba)
-            if sol.status != OPTIMAL:
-                com.variables.community_objective.lb = 0
-                com.variables.community_objective.ub = 1.01 * fr * min_growth
-=======
             com.variables.community_objective.ub = min_growth
             sol = solve(community, fluxes=fluxes, pfba=pfba)
             if sol.status != OPTIMAL:
->>>>>>> b53c29eb
                 sol = crossover(com, sol)
             results.append((fr, sol))
         if len(results) == 1:
